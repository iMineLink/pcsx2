--- conflicted
+++ resolved
@@ -196,103 +196,9 @@
 // Print information about a chcr tag.
 static __forceinline void PrintCHCR(const char*  s, DMACh *tag)
 {
-<<<<<<< HEAD
-	// Query the flags in the channel control register.
-	static __forceinline bool STR(DMACh *tag) { return !!(tag->chcr & CHCR_STR); }
-	static __forceinline bool TIE(DMACh *tag) { return !!(tag->chcr & CHCR_TIE); }
-	static __forceinline bool TTE(DMACh *tag) { return !!(tag->chcr & CHCR_TTE); }
-	static __forceinline u8 DIR(DMACh *tag) { return (tag->chcr & CHCR_DIR); }
-
-	static __forceinline TransferMode MOD(DMACh *tag)
-	{
-		return (TransferMode)((tag->chcr & CHCR_MOD) >> 2);
-	}
-
-	static __forceinline u8 ASP(DMACh *tag)
-	{
-
-		return (TransferMode)((tag->chcr & CHCR_ASP) >> 4);
-	}
-
-	// Clear the individual flags.
-	static __forceinline void clearSTR(DMACh *tag) { tag->chcr &= ~CHCR_STR; }
-	static __forceinline void clearTIE(DMACh *tag) { tag->chcr &= ~CHCR_TIE; }
-	static __forceinline void clearTTE(DMACh *tag) { tag->chcr &= ~CHCR_TTE; }
-	static __forceinline void clearDIR(DMACh *tag) { tag->chcr &= ~CHCR_DIR; }
-
-	// Set them.
-	static __forceinline void setSTR(DMACh *tag) { tag->chcr |= CHCR_STR; }
-	static __forceinline void setTIE(DMACh *tag) { tag->chcr |= CHCR_TIE; }
-	static __forceinline void setTTE(DMACh *tag) { tag->chcr |= CHCR_TTE; }
-	static __forceinline void setDIR(DMACh *tag) { tag->chcr |= CHCR_DIR; }
-
-	static __forceinline void setMOD(DMACh *tag, TransferMode mode)
-	{
-		if (mode & (1 << 0))
-			tag->chcr |= CHCR_MOD1;
-		else
-			tag->chcr &= CHCR_MOD1;
-
-		if (mode & (1 << 1))
-			tag->chcr |= CHCR_MOD2;
-		else
-			tag->chcr &= CHCR_MOD2;
-	}
-
-	static __forceinline void setASP(DMACh *tag, u8 num)
-	{
-		if (num & (1 << 0))
-			tag->chcr |= CHCR_ASP1;
-		else
-			tag->chcr &= CHCR_ASP2;
-
-		if (num & (1 << 1))
-			tag->chcr |= CHCR_ASP1;
-		else
-			tag->chcr &= CHCR_ASP2;
-	}
-
-	// Print information about a chcr tag.
-	static __forceinline void Print(const char*  s, DMACh *tag)
-	{
-		u8 num_addr = ASP(tag);
-		TransferMode mode = MOD(tag);
-
-		Console::Write("%s chcr %s mem: ", params s, CHCR::DIR(tag) ? "from" : "to");
-
-		if (mode == NORMAL_MODE)
-			Console::Write(" normal mode; ");
-		else if (mode == CHAIN_MODE)
-			Console::Write(" chain mode; ");
-		else if (mode == INTERLEAVE_MODE)
-			Console::Write(" interleave mode; ");
-		else
-			Console::Write(" ?? mode; ");
-
-		if (num_addr != 0) Console::Write("ASP = %d;", params num_addr);
-		if (TTE(tag)) Console::Write("TTE;");
-		if (TIE(tag)) Console::Write("TIE;");
-		if (STR(tag)) Console::Write(" (DMA started)."); else Console::Write(" (DMA stopped).");
-		Console::WriteLn("");
-	}
-}
-
-namespace QWC
-{
-	static __forceinline bool Empty(DMACh *tag)
-	{
-		return (tag->qwc == 0);
-	}
-
-
-	static __forceinline void Clear(DMACh *tag)
-	{
-		tag->qwc = 0;
-	}
-=======
 	u8 num_addr = tag->chcr.ASP;
 	u32 mode = tag->chcr.MOD;
-		
+
 	Console::Write("%s chcr %s mem: ", params s, (tag->chcr.DIR) ? "from" : "to");
 		
 	if (mode == NORMAL_MODE)
@@ -309,7 +215,6 @@
 	if (tag->chcr.TIE) Console::Write("TIE;");
 	if (tag->chcr.STR) Console::Write(" (DMA started)."); else Console::Write(" (DMA stopped).");
 	Console::WriteLn("");
->>>>>>> 7c7dfa2f
 }
 
 namespace D_CTRL
