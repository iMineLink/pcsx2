/*  Pcsx2 - Pc Ps2 Emulator
 *  Copyright (C) 2002-2009  Pcsx2 Team
 *
 *  This program is free software; you can redistribute it and/or modify
 *  it under the terms of the GNU General Public License as published by
 *  the Free Software Foundation; either version 2 of the License, or
 *  (at your option) any later version.
 *
 *  This program is distributed in the hope that it will be useful,
 *  but WITHOUT ANY WARRANTY; without even the implied warranty of
 *  MERCHANTABILITY or FITNESS FOR A PARTICULAR PURPOSE.  See the
 *  GNU General Public License for more details.
 *
 *  You should have received a copy of the GNU General Public License
 *  along with this program; if not, write to the Free Software
 *  Foundation, Inc., 51 Franklin Street, Fifth Floor, Boston, MA  02110-1301, USA
 */

#ifndef __CDVD_H__
#define __CDVD_H__

#include "IopCommon.h"

struct cdvdRTC {
	u8 status;
	u8 second;
	u8 minute;
	u8 hour;
	u8 pad;
	u8 day;
	u8 month;
	u8 year;
};

struct cdvdStruct {
	u8 nCommand;
	u8 Ready;
	u8 Error;
	u8 PwOff;
	u8 Status;
	u8 Type;
	u8 sCommand;
	u8 sDataIn;
	u8 sDataOut;
	u8 HowTo;

	u8 Param[32];
	u8 Result[32];

	u8 ParamC;
	u8 ParamP;
	u8 ResultC;
	u8 ResultP;

	u8 CBlockIndex;
	u8 COffset;
	u8 CReadWrite;
	u8 CNumBlocks;

	int RTCcount;
	cdvdRTC RTC;

	u32 Sector;
	int nSectors;
	int Readed; // change to bool. --arcum42
	int Reading; // same here.
	int ReadMode;
	int BlockSize; // Total bytes transfered at 1x speed
	int Speed;
	int RetryCnt;
	int RetryCntP;
	int RErr;
	int SpindlCtrl;

	u8 Key[16];
	u8 KeyXor;
	u8 decSet;

	u8  mg_buffer[65536];
	int mg_size;
	int mg_maxsize;
	int mg_datatype;//0-data(encrypted); 1-header
	u8	mg_kbit[16];//last BIT key 'seen'
	u8	mg_kcon[16];//last content key 'seen'

	u8  Action;			// the currently scheduled emulated action
	u32 SeekToSector;	// Holds the destination sector during seek operations.
	u32 ReadTime;		// Avg. time to read one block of data (in Iop cycles)
	bool Spinning;		// indicates if the Cdvd is spinning or needs a spinup delay
};

/*
Interrupts - values are flag bits.

0x00	 No interrupt		  
0x01	 Data Ready		  
0x02	 Command Complete 	  
0x03	 Acknowledge (reserved) 
0x04	 End of Data Detected   
0x05	 Error Detected 	  
0x06	 Drive Not Ready	

In limited experimentation I found that PS2 apps respond actively to use of the
'Data Ready' flag -- in that they'll almost immediately initiate a DMA transfer
after receiving an Irq with that as the cause.  But the question is, of course,
*when* to use it.  Adding it into some locations of CDVD reading only slowed
games down and broke things.

Using Drive Not Ready also invokes basic error handling from the Iop Bios, but
without proper emulation of the cdvd status flag it also tends to break things.

*/

enum CdvdIrqId
{
	Irq_None = 0
,	Irq_DataReady = 0
,	Irq_CommandComplete
,	Irq_Acknowledge
,	Irq_EndOfData
,	Irq_Error
,	Irq_NotReady

};

/* is cdvd.Status only for NCMDS? (linuzappz) */
enum cdvdStatus
{
	CDVD_STATUS_NONE            = 0x00, // not sure ;)
	CDVD_STATUS_SEEK_COMPLETE   = 0x0A,
};

enum cdvdready
{
	CDVD_NOTREADY = 0x00,
	CDVD_READY1 = 0x40,
	CDVD_READY2 = 0x4e // This is used in a few places for some reason. 
	//It would be worth checking if this was just a typo made at some point.
};

// Cdvd actions tell the emulator how and when to respond to certain requests.
// Actions are handled by the cdvdInterrupt()
enum cdvdActions
{
	cdvdAction_None = 0
,	cdvdAction_Seek
,	cdvdAction_Standby
,	cdvdAction_Stop
,	cdvdAction_Break
,	cdvdAction_Read			// note: not used yet.
};

//////////////////////////////////////////////////////////////////////////////////////////
// Cdvd Block Read Cycle Timings
//
// The PS2 CDVD effectively has two seek modes -- the normal/slow one (est. avg seeks being
// around 120-160ms), and a faster seek which has an estimated seek time of about 35-40ms.
// Fast seeks happen when the destination sector is within a certain range of the starting
// point, such that abs(start-dest) is less than the value in the tbl_FastSeekDelta.
//
// CDVDs also have a secondary seeking method used when the destination is close enough
// that a contiguous sector read can reach the sector faster than initiating a full seek.
// Typically this value is very low.

enum CDVD_MODE_TYPE
{
	MODE_CDROM = 0,
	MODE_DVDROM,
};

static const uint tbl_FastSeekDelta[3] =
{
	4371,	// CD-ROM
	14764,	// Single-layer DVD-ROM
	13360	// dual-layer DVD-ROM [currently unused]
};

// if a seek is within this many blocks, read instead of seek.
// These values are arbitrary assumptions.  Not sure what the real PS2 uses.
static const uint tbl_ContigiousSeekDelta[3] =
{
	8,		// CD-ROM
	16,		// single-layer DVD-ROM
	16,		// dual-layer DVD-ROM [currently unused]
};

// Note: DVD read times are modified to be faster, because games seem to be a lot more
// concerned with accurate(ish) seek delays and less concerned with actual block read speeds.
// Translation: it's a minor speedhack :D

static const uint PSX_CD_READSPEED = 153600;   // 1 Byte Time @ x1 (150KB = cd x 1)
static const uint PSX_DVD_READSPEED = 1382400 + 256000; // normal is 1 Byte Time @ x1 (1350KB = dvd x 1).


// Legacy Note: FullSeek timing causes many games to load very slow, but it likely not the real problem.
// Games breaking with it set to PSXCLK*40 : "wrath unleashed" and "Shijou Saikyou no Deshi Kenichi".

static const uint Cdvd_FullSeek_Cycles = (PSXCLK*100) / 1000;		// average number of cycles per fullseek (100ms)
static const uint Cdvd_FastSeek_Cycles = (PSXCLK*30) / 1000;		// average number of cycles per fastseek (37ms)

static const __unused char *mg_zones[8] = {"Japan", "USA", "Europe", "Oceania", "Asia", "Russia", "China", "Mexico"};

static const __unused char *nCmdName[0x100]= {
	"CdSync", 
	"CdNop", 
	"CdStandby", 
	"CdStop",
	"CdPause",
	"CdSeek",
	"CdRead", 
	"CdReadCDDA",
	"CdReadDVDV", 
	"CdGetToc", 
	"", 
	"NCMD_B",
	"CdReadKey", 
	"", 
	"sceCdReadXCDDA",
	"sceCdChgSpdlCtrl",
};

enum nCmds
{
	N_CD_SYNC = 0x00, // CdSync
	N_CD_NOP = 0x01, // CdNop
	N_CD_STANDBY = 0x02, // CdStandby
	N_CD_STOP = 0x03, // CdStop
	N_CD_PAUSE = 0x04, // CdPause
	N_CD_SEEK = 0x05, // CdSeek
	N_CD_READ = 0x06, // CdRead
	N_CD_READ_CDDA = 0x07, // CdReadCDDA
	N_DVD_READ = 0x08, // DvdRead
	N_CD_GET_TOC = 0x09, // CdGetToc & cdvdman_call19
	N_CMD_B = 0x0B, // CdReadKey
	N_CD_READ_KEY = 0x0C, // CdReadKey
	N_CD_READ_XCDDA = 0x0E, // CdReadXCDDA
	N_CD_CHG_SPDL_CTRL = 0x0F, // CdChgSpdlCtrl
};

static const __unused char *sCmdName[0x100]= {
	"", "sceCdGetDiscType", "sceCdReadSubQ", "subcommands",//sceCdGetMecaconVersion, read/write console id, read renewal date
	"", "sceCdTrayState", "sceCdTrayCtrl", "",
	"sceCdReadClock", "sceCdWriteClock", "sceCdReadNVM", "sceCdWriteNVM",
	"sceCdSetHDMode", "", "", "sceCdPowerOff",
	"", "", "sceCdReadILinkID", "sceCdWriteILinkID", /*10*/
	"sceAudioDigitalOut", "sceForbidDVDP", "sceAutoAdjustCtrl", "sceCdReadModelNumber",
	"sceWriteModelNumber", "sceCdForbidCD", "sceCdBootCertify", "sceCdCancelPOffRdy",
	"sceCdBlueLEDCtl", "", "sceRm2Read", "sceRemote2_7",//Rm2PortGetConnection?
	"sceRemote2_6", "sceCdWriteWakeUpTime", "sceCdReadWakeUpTime", "", /*20*/
	"sceCdRcBypassCtl", "", "", "",
	"", "sceCdNoticeGameStart", "", "",
	"sceCdXBSPowerCtl", "sceCdXLEDCtl", "sceCdBuzzerCtl", "",
	"", "sceCdSetMediumRemoval", "sceCdGetMediumRemoval", "sceCdXDVRPReset", /*30*/
	"", "", "__sceCdReadRegionParams", "__sceCdReadMAC",
	"__sceCdWriteMAC", "", "", "",
	"", "", "__sceCdWriteRegionParams", "",
	"sceCdOpenConfig", "sceCdReadConfig", "sceCdWriteConfig", "sceCdCloseConfig", /*40*/
	"", "", "", "",
	"", "", "", "",
	"", "", "", "",
	"", "", "", "", /*50*/
	"", "", "", "",
	"", "", "", "",
	"", "", "", "",
	"", "", "", "", /*60*/
	"", "", "", "",
	"", "", "", "",
	"", "", "", "",
	"", "", "", "", /*70*/
	"", "", "", "",
	"", "", "", "",
	"", "", "", "",
	"mechacon_auth_0x80", "mechacon_auth_0x81", "mechacon_auth_0x82", "mechacon_auth_0x83", /*80*/
	"mechacon_auth_0x84", "mechacon_auth_0x85", "mechacon_auth_0x86", "mechacon_auth_0x87",
	"mechacon_auth_0x88", "", "", "",
	"", "sceMgWriteData", "sceMgReadData", "mechacon_auth_0x8F",
	"sceMgWriteHeaderStart", "sceMgReadBITLength", "sceMgWriteDatainLength", "sceMgWriteDataoutLength", /*90*/
	"sceMgReadKbit", "sceMgReadKbit2", "sceMgReadKcon", "sceMgReadKcon2",
	"sceMgReadIcvPs2", "", "", "",
	"", "", "", "",
	/*A0, no sCmds above?*/
};

// NVM (eeprom) layout info
struct NVMLayout {
	u32 biosVer;	// bios version that this eeprom layout is for
	s32 config0;	// offset of 1st config block
	s32 config1;	// offset of 2nd config block
	s32 config2;	// offset of 3rd config block
	s32 consoleId;	// offset of console id (?)
	s32 ilinkId;	// offset of ilink id (ilink mac address)
	s32 modelNum;	// offset of ps2 model number (eg "SCPH-70002")
	s32 regparams;	// offset of RegionParams for PStwo
	s32 mac;		// offset of the value written to 0xFFFE0188 and 0xFFFE018C on PStwo
};

#define NVM_FORMAT_MAX	2
static NVMLayout nvmlayouts[NVM_FORMAT_MAX] =
{
	{0x000,  0x280, 0x300, 0x200, 0x1C8, 0x1C0, 0x1A0, 0x180, 0x198},	// eeproms from bios v0.00 and up
	{0x146,  0x270, 0x2B0, 0x200, 0x1C8, 0x1E0, 0x1B0, 0x180, 0x198},	// eeproms from bios v1.70 and up
};

#define btoi(b)		((b)/16*10 + (b)%16)		/* BCD to u_char */
#define itob(i)		((i)/10*16 + (i)%10)		/* u_char to BCD */

void cdvdReset();
void cdvdVsync();
extern void  cdvdActionInterrupt();
extern void  cdvdReadInterrupt();
void cdvdNewDiskCB();
u8   cdvdRead(u8 key);
void cdvdWrite(u8 key, u8 rt);

<<<<<<< HEAD
=======
// Platform dependent system time assignment (see WinMisc / LnxMisc)
extern void cdvdSetSystemTime( cdvdStruct& setme );
		
>>>>>>> 02506053
#endif /* __CDVD_H__ */<|MERGE_RESOLUTION|>--- conflicted
+++ resolved
@@ -312,10 +312,4 @@
 u8   cdvdRead(u8 key);
 void cdvdWrite(u8 key, u8 rt);
 
-<<<<<<< HEAD
-=======
-// Platform dependent system time assignment (see WinMisc / LnxMisc)
-extern void cdvdSetSystemTime( cdvdStruct& setme );
-		
->>>>>>> 02506053
 #endif /* __CDVD_H__ */