--- conflicted
+++ resolved
@@ -162,11 +162,7 @@
         log=cpp_check__${flat_d}.log
         rm -f "$log"
 
-<<<<<<< HEAD
-        cppcheck $check -j $ncpu --platform=unix32 $define $root/$d 2>&1 | tee $log
-=======
-        cppcheck $check -j $ncpu --platform=unix32 $define "$root/$d" |& tee "$log"
->>>>>>> 6698c576
+        cppcheck $check -j $ncpu --platform=unix32 $define "$root/$d" 2>&1 | tee "$log"
         # Create a small summary (warning it might miss some issues)
         fgrep -e "(warning)" -e "(error)" -e "(style)" -e "(performance)" -e "(portability)" "$log" >> $summary
     done
